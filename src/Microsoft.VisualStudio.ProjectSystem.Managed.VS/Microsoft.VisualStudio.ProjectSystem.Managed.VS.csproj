--- conflicted
+++ resolved
@@ -59,9 +59,6 @@
     <Compile Include="ProjectSystem\VS\Input\Commands\AbstractAddClassProjectCommand.cs" />
     <Compile Include="ProjectSystem\VS\Input\Commands\AddClassProjectCSharpCommand.cs" />
     <Compile Include="ProjectSystem\VS\Input\Commands\AddClassProjectVBCommand.cs" />
-<<<<<<< HEAD
-    <Compile Include="ProjectSystem\VS\NuGet\NuGetRestorer.cs" />
-=======
     <Compile Include="ProjectSystem\VS\PropertyPages\DebugPageControl.xaml.cs">
       <DependentUpon>DebugPageControl.xaml</DependentUpon>
     </Compile>
@@ -93,7 +90,7 @@
     <Compile Include="ProjectSystem\VS\PropertyPages\WpfBasedPropertyPage.Designer.cs">
       <DependentUpon>WpfBasedPropertyPage.cs</DependentUpon>
     </Compile>
->>>>>>> 3ddb047a
+    <Compile Include="ProjectSystem\VS\NuGet\NuGetRestorer.cs" />
     <Compile Include="ProjectSystem\VS\Reload\IProjectReloadManager.cs" />
     <Compile Include="ProjectSystem\VS\Reload\ProjectReloadManager.cs" />
     <Compile Include="ProjectSystem\VS\IOptionsSettings.cs" />
@@ -175,19 +172,16 @@
     <Compile Include="ProjectSystem\VS\Utilities\ObservableListExtensions.cs" />
     <Compile Include="ProjectSystem\VS\Utilities\UnitTestHelper.cs" />
     <Compile Include="ProjectSystem\VS\Utilities\UIThreadHelper.cs" />
-<<<<<<< HEAD
+    <Compile Include="ProjectSystem\VS\Utilities\WpfHelper.cs" />
     <Compile Include="ProjectSystem\VS\NuGet\ReferenceItem.cs" />
     <Compile Include="ProjectSystem\VS\NuGet\ReferenceItems.cs" />
     <Compile Include="ProjectSystem\VS\NuGet\ReferenceProperties.cs" />
     <Compile Include="ProjectSystem\VS\NuGet\ReferenceProperty.cs" />
-=======
-    <Compile Include="ProjectSystem\VS\Utilities\WpfHelper.cs" />
->>>>>>> 3ddb047a
+    <Compile Include="ProjectSystem\VS\NuGet\TargetFrameworkInfo.cs" />
+    <Compile Include="ProjectSystem\VS\NuGet\TargetFrameworks.cs" />
     <Compile Include="Shell\HierarchyId.cs" />
     <Compile Include="Shell\Interop\VsProjectExtensions.cs" />
     <Compile Include="Shell\Interop\VsHierarchyExtensions.cs" />
-    <Compile Include="ProjectSystem\VS\NuGet\TargetFrameworkInfo.cs" />
-    <Compile Include="ProjectSystem\VS\NuGet\TargetFrameworks.cs" />
     <Compile Include="Threading\Tasks\VsTaskScheduler.cs" />
     <Compile Include="VSResources.Designer.cs">
       <AutoGen>True</AutoGen>
