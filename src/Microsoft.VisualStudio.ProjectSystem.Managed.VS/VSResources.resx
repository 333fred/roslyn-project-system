--- conflicted
+++ resolved
@@ -255,12 +255,10 @@
   <data name="XprojMigrationFailedProjectJsonFileNotFound" xml:space="preserve">
     <value>Failed to migrate XProj project {0}. Could not find project.json at {1}.</value>
   </data>
-<<<<<<< HEAD
   <data name="EditProjectFileCommand" xml:space="preserve">
     <value>Edit {0}.{1}</value>
-=======
+  </data>
   <data name="NoRunCommandSpecifiedInProject" xml:space="preserve">
     <value>Unable to run your project. The "RunCommand" property is not defined.</value>
->>>>>>> 8e92043f
   </data>
 </root>