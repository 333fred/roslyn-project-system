--- conflicted
+++ resolved
@@ -33,40 +33,12 @@
         {
             get { return _options.IsProjectOutputPaneEnabled; }
         }
-<<<<<<< HEAD
-=======
-
-        public void WriteLine(string text)
-        {
-            WriteLine(new FormatArray(text));
-        }
-
-        public void WriteLine(string format, object argument)
-        {
-            WriteLine(new FormatArray(format, argument));
-        }
-
-        public void WriteLine(string format, object argument1, object argument2)
-        {
-            WriteLine(new FormatArray(format, argument1, argument2));
-        }
-
-        public void WriteLine(string format, object argument1, object argument2, object argument3)
-        {
-            WriteLine(new FormatArray(format, argument1, argument2, argument3));
-        }
-
-        public void WriteLine(string format, params object[] arguments)
-        {
-            WriteLine(new FormatArray(format, arguments));
-        }
->>>>>>> 3ba75a95
 
         public void WriteLine(StringFormat format)
         {
             if (IsEnabled)
             {
-                string text = formatArray.Text + Environment.NewLine;
+                string text = format.Text + Environment.NewLine;
 
                 // Extremely naive implementation of a Windows Pane logger - the assumption here is that text is rarely written,
                 // so transitions to the UI thread are uncommon and are fire and forget. If we start writing to this a lot (such 
@@ -76,12 +48,8 @@
 
                     IVsOutputWindowPane pane = await _outputWindowProvider.GetOutputWindowPaneAsync()
                                                                           .ConfigureAwait(true);
-
-<<<<<<< HEAD
-                    pane.OutputStringNoPump(format.Text + Environment.NewLine);
-=======
+                                                                          
                     pane.OutputStringNoPump(text);
->>>>>>> 3ba75a95
 
                 }, options: ForkOptions.HideLocks | ForkOptions.StartOnMainThread);
             }
