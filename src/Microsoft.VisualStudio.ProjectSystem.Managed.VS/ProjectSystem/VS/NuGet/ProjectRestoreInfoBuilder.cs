--- conflicted
+++ resolved
@@ -49,13 +49,8 @@
                 originalTargetFrameworks = originalTargetFrameworks ??
                     nugetRestoreChanges.After.Properties[NuGetRestore.TargetFrameworksProperty];
                 bool noTargetFramework = 
-<<<<<<< HEAD
-                    !update.Value.ProjectConfiguration.Dimensions.TryGetValue(NuGetRestore.TargetFrameworkProperty, out targetFramework) &&
+                    !update.Value.ProjectConfiguration.Dimensions.TryGetValue(NuGetRestore.TargetFrameworkProperty, out string targetFramework) &&
                     !nugetRestoreChanges.After.Properties.TryGetValue(NuGetRestore.TargetFrameworkProperty, out targetFramework);
-=======
-                    !update.Value.ProjectConfiguration.Dimensions.TryGetValue(TargetFrameworkProperty, out string targetFramework) &&
-                    !nugetRestoreChanges.After.Properties.TryGetValue(TargetFrameworkProperty, out targetFramework);
->>>>>>> 55ad24b1
 
                 if (noTargetFramework || string.IsNullOrEmpty(targetFramework))
                 {
@@ -122,7 +117,6 @@
         }
 
         private static IVsReferenceItems GetReferences(IImmutableDictionary<string, IImmutableDictionary<string, string>> items)
-<<<<<<< HEAD
         {            
             return new ReferenceItems(items.Select(p => GetReferenceItem(p)));
         }
@@ -130,13 +124,6 @@
         private static IVsReferenceItems GetProjectReferences(
             IImmutableDictionary<string, IImmutableDictionary<string, string>> projectReferenceItems,
             UnconfiguredProject project)
-=======
-        {
-            return new ReferenceItems(items.Select(p => GetReferenceItem(p)));
-        }
-
-        private static IVsReferenceItems GetProjectReferences(IImmutableDictionary<string, IImmutableDictionary<string, string>> items)
->>>>>>> 55ad24b1
         {
             var referenceItems = GetReferences(projectReferenceItems);
 
