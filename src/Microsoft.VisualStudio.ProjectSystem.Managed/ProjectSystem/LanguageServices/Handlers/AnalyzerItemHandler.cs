﻿// Copyright (c) Microsoft.  All Rights Reserved.  Licensed under the Apache License, Version 2.0.  See License.txt in the project root for license information.

using System;
using System.Collections.Generic;
using System.ComponentModel.Composition;
using Microsoft.CodeAnalysis;
using Microsoft.VisualStudio.LanguageServices.ProjectSystem;
using Microsoft.VisualStudio.ProjectSystem.Logging;

namespace Microsoft.VisualStudio.ProjectSystem.LanguageServices.Handlers
{
    /// <summary>
    ///     Handles changes to the  &lt;Analyzer/&gt; item during design-time builds.
    /// </summary>
    internal class AnalyzerItemHandler : ICommandLineHandler
    {
        // WORKAROUND: To avoid Roslyn throwing when we add duplicate analyzers, we remember what 
        // sent to them and avoid sending on duplicates.

        // See: https://github.com/dotnet/project-system/issues/2230
        private readonly UnconfiguredProject _project;
        private readonly IWorkspaceProjectContext _context;
        private readonly HashSet<string> _paths = new HashSet<string>(StringComparers.Paths);

        [ImportingConstructor]
        public AnalyzerItemHandler(UnconfiguredProject project, IWorkspaceProjectContext context)
        {
            Requires.NotNull(project, nameof(project));
            Requires.NotNull(context, nameof(context));

            _project = project;
            _context = context;
        }

        public void Handle(IComparable version, BuildOptions added, BuildOptions removed, bool isActiveContext, IProjectLogger logger)
        {
            Requires.NotNull(version, nameof(version));
            Requires.NotNull(added, nameof(added));
            Requires.NotNull(removed, nameof(removed));
            Requires.NotNull(logger, nameof(logger));

            foreach (CommandLineAnalyzerReference analyzer in removed.AnalyzerReferences)
            {
                var fullPath = _project.MakeRooted(analyzer.FilePath);

                RemoveFromContextIfPresent(fullPath, logger);
            }

            foreach (CommandLineAnalyzerReference analyzer in added.AnalyzerReferences)
            {
                var fullPath = _project.MakeRooted(analyzer.FilePath);

                AddToContextIfNotPresent(fullPath, logger);
            }
        }

        private void AddToContextIfNotPresent(string fullPath, IProjectLogger logger)
        {
            if (!_paths.Contains(fullPath))
            {
<<<<<<< HEAD
                logger.WriteLine("Adding analyzer '{0}'", fullPath);
                _context.AddAdditionalFile(fullPath);
=======
                _context.AddAnalyzerReference(fullPath);
>>>>>>> 37eb14df
                bool added = _paths.Add(fullPath);
                Assumes.True(added);
            }
        }

        private void RemoveFromContextIfPresent(string fullPath, IProjectLogger logger)
        {
            if (_paths.Contains(fullPath))
            {
<<<<<<< HEAD
                logger.WriteLine("Removing analyzer '{0}'", fullPath);
                _context.RemoveAdditionalFile(fullPath);
=======
                _context.RemoveAnalyzerReference(fullPath);
>>>>>>> 37eb14df
                bool removed = _paths.Remove(fullPath);
                Assumes.True(removed);
            }
        }
    }
}<|MERGE_RESOLUTION|>--- conflicted
+++ resolved
@@ -58,12 +58,8 @@
         {
             if (!_paths.Contains(fullPath))
             {
-<<<<<<< HEAD
                 logger.WriteLine("Adding analyzer '{0}'", fullPath);
-                _context.AddAdditionalFile(fullPath);
-=======
                 _context.AddAnalyzerReference(fullPath);
->>>>>>> 37eb14df
                 bool added = _paths.Add(fullPath);
                 Assumes.True(added);
             }
@@ -73,12 +69,9 @@
         {
             if (_paths.Contains(fullPath))
             {
-<<<<<<< HEAD
                 logger.WriteLine("Removing analyzer '{0}'", fullPath);
-                _context.RemoveAdditionalFile(fullPath);
-=======
                 _context.RemoveAnalyzerReference(fullPath);
->>>>>>> 37eb14df
+
                 bool removed = _paths.Remove(fullPath);
                 Assumes.True(removed);
             }
