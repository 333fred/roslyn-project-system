--- conflicted
+++ resolved
@@ -46,13 +46,9 @@
 
             public Task<IEnumValue> TryCreateEnumValueAsync(string userSuppliedValue)
             {
-<<<<<<< HEAD
                 string lowercasedValue = userSuppliedValue.ToLowerInvariant();
                 IEnumValue value;
                 if (_listedOutputTypeValues.TryGetValue(lowercasedValue, out value))
-=======
-                if (_listedOutputTypeValues.TryGetValue(userSuppliedValue, out IEnumValue value))
->>>>>>> 423ef967
                 {
                     return Task.FromResult(value);
                 }
