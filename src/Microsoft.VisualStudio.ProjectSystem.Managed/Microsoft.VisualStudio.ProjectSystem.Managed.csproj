--- conflicted
+++ resolved
@@ -155,15 +155,13 @@
       <Generator>MSBuild:GenerateRuleSourceFromXaml</Generator>
       <SubType>Designer</SubType>
     </XamlPropertyRule>
-<<<<<<< HEAD
     <XamlPropertyRule Include="ProjectSystem\Rules\WindowsLocalDebugger.xaml">
       <SubType>Designer</SubType>
       <Generator>MSBuild:GenerateRuleSourceFromXaml</Generator>
-=======
+    </XamlPropertyRule>
     <XamlPropertyRule Include="ProjectSystem\Rules\CompilerCommandLineArgs.xaml">
       <Generator>MSBuild:GenerateRuleSourceFromXaml</Generator>
       <SubType>Designer</SubType>
->>>>>>> 14d931fb
     </XamlPropertyRule>
   </ItemGroup>
   <ItemGroup>
