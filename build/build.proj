<Project DefaultTargets="Build">

  <PropertyGroup>
    <RepositoryRootDirectory>$(MSBuildThisFileDirectory)..\</RepositoryRootDirectory>
    <TestsDirectory>$(RepositoryRootDirectory)bin\$(Configuration)\Tests\</TestsDirectory>

    <!-- Make note NUGET_PACKAGES is environment variable respected
         by NuGet.exe, so don't be tempted to change the name.-->
    <NUGET_PACKAGES Condition="'$(NUGET_PACKAGES)' == ''">$(UserProfile)\.nuget\packages</NUGET_PACKAGES>

  </PropertyGroup>

  <ItemGroup>
    <SolutionFile Include="$(RepositoryRootDirectory)src\ProjectSystem.sln" />
    <NuGetProjectFile Include="$(RepositoryRootDirectory)src\NuGet\NuGet.proj" />
    <VsManProjectFile Include="$(RepositoryRootDirectory)src\VsixV3\EditorsPackage\Microsoft.VisualStudio.Editors.vsmanproj" />
    <VsManProjectFile Include="$(RepositoryRootDirectory)src\VsixV3\ProjectSystemPackage\Microsoft.VisualStudio.ProjectSystem.Managed.vsmanproj" />
  </ItemGroup>

  <PropertyGroup>
    <!-- NuGet will not automatically find the correct version of MSBuild. We need to specify the path. -->
    <NugetArguments>-verbosity quiet -msbuildpath &quot;$(DevenvDir)\..\..\MSBuild\15.0\bin&quot;</NugetArguments>
  </PropertyGroup>

  <Target Name="Restore">

    <Message Text="Restoring packages for %(SolutionFile.Filename) (this may take some time)" Importance="high" />

    <Exec Command="&quot;$(RepositoryRootDirectory)build\bin\NuGet.exe&quot; restore $(NugetArguments) &quot;@(SolutionFile)&quot;" />
  </Target>

  <Target Name="BuildSolution">

    <Message Text="Building %(SolutionFile.Filename) [$(Configuration)]" Importance="high" />

    <MSBuild BuildInParallel="true"
             Projects="@(SolutionFile)"
             Targets="Build"
             />
  </Target>

  <Target Name="RebuildSolution">

    <Message Text="Rebuilding %(SolutionFile.Filename) [$(Configuration)]" Importance="high" />

    <MSBuild BuildInParallel="true"
             Projects="@(SolutionFile)"
             Targets="Rebuild"
             />
  </Target>

  <Target Name="BuildNuGetPackages">

    <Message Text="Building NuGet packages [$(Configuration)]" Importance="high" />
      
    <MSBuild BuildInParallel="true"
              Projects="@(NuGetProjectFile)"
              Targets="Build"
<<<<<<< HEAD
=======
              Properties="$(CommonMSBuildGlobalProperties)"
>>>>>>> dde110cf
              />
  </Target>
  
  <Target Name="RebuildNuGetPackages">

    <Message Text="Rebuilding NuGet packages [$(Configuration)]" Importance="high" />
      
    <MSBuild BuildInParallel="true"
              Projects="@(NuGetProjectFile)"
              Targets="Rebuild"
<<<<<<< HEAD
=======
              Properties="$(CommonMSBuildGlobalProperties)"
>>>>>>> dde110cf
              />
  </Target>

  <Target Name="BuildModernVsixPackages">

    <Message Text="Rebuilding Modern VSIX Packages [$(Configuration)]" Importance="high" />
    
    <MSBuild Projects="@(VsManProjectFile)"
             Targets="Rebuild"
             />

  </Target>

  <Target Name="Test" Condition="'$(RunTests)' == 'true'">

    <ItemGroup>
      <TestAssembly Include="$(TestsDirectory)*Tests.dll" />
      <XmlTestFile Include="$(TestsDirectory)TestResults.xml" />   <!-- For Jenkins to read -->
      <HtmlTestFile Include="$(TestsDirectory)TestResults.html" /> <!-- For Humans to read -->
    </ItemGroup>

    <Message Text="Running tests for %(SolutionFile.Filename) [$(Configuration)]" Importance="high" />

    <Exec Command="&quot;$(NUGET_PACKAGES)\xunit.runner.console\2.1.0\tools\xunit.console.x86.exe&quot; &quot;@(TestAssembly, '&quot; &quot;')&quot; -quiet -nologo -noshadow -parallel all -xml &quot;@(XmlTestFile)&quot; -html &quot;@(HtmlTestFile)&quot;"
          LogStandardErrorAsError="true"
          IgnoreExitCode="true"
          >

      <Output TaskParameter="ExitCode" PropertyName="ExitCode" />
    </Exec>

    <Error Text="There were test failures, for full log see %(HtmlTestFile.FullPath)" Condition="$(ExitCode) != 0" />

  </Target>
 
  <Target Name="Build" DependsOnTargets="BuildSolution;BuildNuGetPackages;Test" />
  <Target Name="Rebuild" DependsOnTargets="RebuildSolution;RebuildNuGetPackages;Test" />

</Project><|MERGE_RESOLUTION|>--- conflicted
+++ resolved
@@ -56,10 +56,6 @@
     <MSBuild BuildInParallel="true"
               Projects="@(NuGetProjectFile)"
               Targets="Build"
-<<<<<<< HEAD
-=======
-              Properties="$(CommonMSBuildGlobalProperties)"
->>>>>>> dde110cf
               />
   </Target>
   
@@ -70,10 +66,6 @@
     <MSBuild BuildInParallel="true"
               Projects="@(NuGetProjectFile)"
               Targets="Rebuild"
-<<<<<<< HEAD
-=======
-              Properties="$(CommonMSBuildGlobalProperties)"
->>>>>>> dde110cf
               />
   </Target>
 
